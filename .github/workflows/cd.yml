name: CD

on:
  push:
    tags:
      - 'v*.*.*'

jobs:
  publish-npm:
    name: Publish to npm
    runs-on: ubuntu-latest
    if: github.repository == 'chrislyons-dev/archlette'
    permissions:
      id-token: write # for provenance
      contents: read
    steps:
<<<<<<< HEAD
      - uses: actions/checkout@v5
      - uses: actions/setup-node@v4
=======
      - uses: actions/checkout@v4
      - uses: actions/setup-node@v6
>>>>>>> 5d74eb1b
        with:
          node-version: 22
          registry-url: 'https://registry.npmjs.org'
      - run: npm ci
      - run: npm run format:check
      - run: npm run lint
      - run: npm run typecheck
      - run: npm test
      - name: Publish
        run: npm publish --access public --provenance
        env:
          NODE_AUTH_TOKEN: ${{ secrets.NPM_TOKEN }}<|MERGE_RESOLUTION|>--- conflicted
+++ resolved
@@ -14,13 +14,8 @@
       id-token: write # for provenance
       contents: read
     steps:
-<<<<<<< HEAD
       - uses: actions/checkout@v5
-      - uses: actions/setup-node@v4
-=======
-      - uses: actions/checkout@v4
       - uses: actions/setup-node@v6
->>>>>>> 5d74eb1b
         with:
           node-version: 22
           registry-url: 'https://registry.npmjs.org'
